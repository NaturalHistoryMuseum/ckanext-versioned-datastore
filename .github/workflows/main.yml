--- conflicted
+++ resolved
@@ -18,8 +18,4 @@
       - name: Run tests
         env:
           COVERALLS_REPO_TOKEN: ${{ secrets.COVERALLS_REPO_TOKEN }}
-<<<<<<< HEAD
-        run: docker-compose run -e COVERALLS_REPO_TOKEN test bash /opt/scripts/run-tests.sh -c ckanext.versioned_datastore
-=======
-        run: docker compose run -e COVERALLS_REPO_TOKEN ckan bash /opt/scripts/run-tests.sh -c ckanext.versioned_datastore
->>>>>>> e822203e
+        run: docker-compose run -e COVERALLS_REPO_TOKEN test bash /opt/scripts/run-tests.sh -c ckanext.versioned_datastore