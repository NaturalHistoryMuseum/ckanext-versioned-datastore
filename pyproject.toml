[project]
name = "ckanext-versioned-datastore"
version = "5.6.3"
description = "A CKAN extension providing a versioned datastore using MongoDB and Elasticsearch"
readme = "README.md"
requires-python = ">=3.6"
license = { text = "GPL-3.0-or-later" }
authors = [
    { name = "Natural History Museum", email = "data@nhm.ac.uk" }
]
keywords = ["CKAN", "data", "versioned_datastore"]
classifiers = [
    "Development Status :: 5 - Production/Stable",
    "License :: OSI Approved :: GNU General Public License v3 (GPLv3)",
    "Programming Language :: Python",
    "Programming Language :: Python :: 3 :: Only",
    "Programming Language :: Python :: 3.6",
    "Programming Language :: Python :: 3.7",
    "Programming Language :: Python :: 3.8"
]
dependencies = [
    # TODO: switch to pypi once stable
    "splitgill@git+https://github.com/NaturalHistoryMuseum/splitgill@josh/vNext",
    "importlib-resources",
    "backports.csv==1.0.6",
    "cchardet==2.1.4",
    "elasticsearch>=8.10.1",
    "elasticsearch-dsl>=8.9.0",
    "jsonschema==3.0.0",
    "openpyxl==2.5.8",
    "pandas==1.4.1",
    "requests",
    "six>=1.11.0",
    "xlrd==1.1.0",
    "fastavro==1.7.0",
    "ckantools>=0.3.0",
<<<<<<< HEAD
=======
    "cachetools>=4.2.4"
>>>>>>> e822203e
]

[project.optional-dependencies]
test = [
    "mock",
    "pytest>=4.6.5",
    "pytest-cov>=2.7.1",
    "coveralls"
]
doi = [
    "ckanext-query-dois~=2.3.0"
]
attribution = [
    "ckanext-attribution~=1.2.0"
]

[project.urls]
repository = "https://github.com/NaturalHistoryMuseum/ckanext-versioned-datastore"
changelog = "https://github.com/NaturalHistoryMuseum/ckanext-versioned-datastore/blob/main/CHANGELOG.md"

[project.entry-points."ckan.plugins"]
versioned_datastore = "ckanext.versioned_datastore.plugin:VersionedSearchPlugin"


[build-system]
requires = ["setuptools", "wheel"]
build-backend = "setuptools.build_meta"


[tool]
[tool.setuptools]
zip-safe = false

[tool.setuptools.packages.find]
exclude = ["tests", "docs"]

[tool.setuptools.package-data]
"ckanext.versioned_datastore.theme" = ["*", "**/*"]
"ckanext.versioned_datastore.migration" = ["*", "**/*"]

[tool.commitizen]
name = "cz_nhm"
version = "5.6.3"
tag_format = "v$version"
update_changelog_on_bump = true
changelog_incremental = true
version_files = [
    "pyproject.toml:version",
    "CITATION.cff:^version"
]

[tool.black]
line-length = 88
skip_string_normalization = true

[tool.pylint]
max-line-length = 88
disable = ["C0114", "R0903"]

[tool.docformatter]
wrap-summaries = 88
wrap-descriptions = 88
pre-summary-newline = true
make-summary-multi-line = true<|MERGE_RESOLUTION|>--- conflicted
+++ resolved
@@ -34,10 +34,7 @@
     "xlrd==1.1.0",
     "fastavro==1.7.0",
     "ckantools>=0.3.0",
-<<<<<<< HEAD
-=======
-    "cachetools>=4.2.4"
->>>>>>> e822203e
+    "cachetools>=4.2.4",
 ]
 
 [project.optional-dependencies]
