--- conflicted
+++ resolved
@@ -113,49 +113,7 @@
             basic_query, multisearch_query
         )
 
-<<<<<<< HEAD
     return multisearch_query
-=======
-    unavailable_resource_ids = [
-        rid for rid in resource_ids or [] if rid not in available_resource_ids
-    ]
-    non_datastore_resources = []
-
-    if allow_non_datastore:
-        resource_show = toolkit.get_action('resource_show')
-        for resource_id in unavailable_resource_ids:
-            resource = resource_show({}, {'id': resource_id})
-            # if we get nothing back there's probably an access issue; if it's a
-            # datastore resource something went wrong earlier
-            if resource and not resource['datastore_active']:
-                available_resource_ids.append(resource_id)
-                non_datastore_resources.append(resource_id)
-
-    rounded_resource_ids_and_versions = {}
-    # see if a version was provided; we'll use this if a resource id we're searching doesn't
-    # have a directly assigned version (i.e. it was absent from the resource_ids_and_versions
-    # dict, or that parameter wasn't provided)
-    if version is None:
-        version = to_timestamp(datetime.now())
-    for resource_id in available_resource_ids:
-        if resource_id in non_datastore_resources:
-            rounded_resource_ids_and_versions[
-                resource_id
-            ] = common.NON_DATASTORE_VERSION
-            continue
-        # try to get the target version from the passed resource_ids_and_versions dict, but if
-        # it's not in there, default to the version variable
-        target_version = resource_ids_and_versions.get(resource_id, version)
-        index = prefix_resource(resource_id)
-        # round the version down to ensure we search the exact version requested
-        rounded_version = common.SEARCH_HELPER.get_rounded_versions(
-            [index], target_version
-        )[index]
-        if rounded_version is not None:
-            # resource ids without a rounded version are skipped
-            rounded_resource_ids_and_versions[resource_id] = rounded_version
-
-    return available_resource_ids, rounded_resource_ids_and_versions
 
 
 def convert_small_or_groups(query):
@@ -212,5 +170,4 @@
     else:
         query['filters'] = processed_filters[0]
 
-    return query
->>>>>>> e822203e
+    return query