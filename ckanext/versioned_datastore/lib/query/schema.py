import abc
import json
from collections import OrderedDict
from typing import List

import itertools
from elasticsearch_dsl.query import Query as DSLQuery
from importlib_resources import files
from jsonschema.validators import validator_for, RefResolver

schemas = OrderedDict()
schema_base_path = (
    files("ckanext.versioned_datastore.theme") / "public" / "querySchemas"
)


def register_schema(version: str, schema: dict):
    """
    Registers a new schema with the given version into the central schemas dict. The
    schema parameter should be a subclass of the Schema class but generally must at
    least provide the translate and validate methods. After registration, the schemas
    dict is updated to ensure the correct sort order is in use.

    :param version: the query schema version
    :param schema: the Schema object representing the query schema
    """
    global schemas
    # add the new version and re-sort the schemas by version in ascending order
    # (h/t https://stackoverflow.com/a/2574090)
    schemas = OrderedDict(
        sorted(
            itertools.chain([(version, schema)], schemas.items()),
            key=lambda vs: [int(u) for u in vs[0][1:].split(".")],
        )
    )


def get_latest_query_version() -> str:
    """
    Gets the latest query version from the registered schemas dict.

    :return: the latest query version
    """
    return next(iter(schemas.keys()))


class InvalidQuerySchemaVersionError(Exception):
    def __init__(self, version):
        super(Exception, self).__init__(f"Invalid query version: {version}")


def validate_query(query: dict, version: str) -> bool:
    """
    Validate the given query dict against the query schema for the given version. If the
    version doesn't match any registered schemas then an InvalidQuerySchemaVersionError
    will be raised.

    :param query: the query dict
    :param version: the query schema version to validate against
    :return: True if the validation succeeded, otherwise jsonschema exceptions will be
             raised
    """
    if version not in schemas:
        raise InvalidQuerySchemaVersionError(version)
    get_schema(version).validate(query)
    return True


def translate_query(query: dict, version: str) -> DSLQuery:
    """
    Translates the given query dict into an elasticsearch-dsl object using the Schema
    object associated with the given version. If the version doesn't match any
    registered schemas then an InvalidQuerySchemaVersionError will be raised.

    :param query: the whole query dict
    :param version: the query schema version to translate using
    :return: an instantiated Elasticsearch DSL Query object
    """
    if version not in schemas:
        raise InvalidQuerySchemaVersionError(version)
    else:
        return get_schema(version).translate(query)


def hash_query(query: dict, version: str) -> str:
    """
    Hashes the given query at the given version and returns the unique digest.

    :param query: the query dict
    :param version: the query version
    :return: the hash
    """
    if version not in schemas:
        raise InvalidQuerySchemaVersionError(version)
    else:
        return get_schema(version).hash(query)


def get_schema(version: str) -> "Schema":
    return schemas[version]

<<<<<<< HEAD

def get_schema_versions() -> List[str]:
    return list(schemas.keys())


def load_core_schema(version: str):
=======
def normalise_query(query, version):
    """
    Corrects some (small) common query errors, e.g. removing empty groups.

    :param query: the query dict
    :param version: the query version
    :return: the corrected/normalised query
    """
    if version not in schemas:
        raise InvalidQuerySchemaVersionError(version)
    else:
        return schemas[version].normalise(query)


def load_core_schema(version):
>>>>>>> e822203e
    """
    Given a query schema version, loads the schema from the schema_base_path directory.

    :param version: the version to load
    :return: the loaded schema (as a dict) and a jsonschmea validator object for the
             schema
    """
    schema_file = schema_base_path / version / f"{version}.json"
    schema = json.loads(schema_file.read_text("utf-8"))
    validator_cls = validator_for(schema)
    validator_cls.check_schema(schema)
    # create a resolver which can resolve refs relative to the schema
    resolver = RefResolver(base_uri=f"file://{schema_file}", referrer=schema)
    validator = validator_cls(schema, resolver=resolver)
    return schema, validator


class Schema(abc.ABC):
    """
    Abstract base class for a query schema.

    Should be extended by all registered query schemas.
    """

    @abc.abstractmethod
    def validate(self, query: dict):
        """
        Validate the given query against this schema. Failures are marked raising
        jsonschema exceptions.

        :param query: the query dict to validate
        """
        pass

    @abc.abstractmethod
    def translate(self, query: dict) -> DSLQuery:
        """
        Translates the query into an Elasticsearch DSL object.

        :param query: the whole query dict
        :return: an instantiated Elasticsearch DSL object
        """
        pass

    @abc.abstractmethod
    def hash(self, query: dict) -> str:
        """
        Hashes the query and returns the hex digest.

        :param query: the whole query dict
        :return: a string hex digest
        """
        pass

    def normalise(self, query):
        """
        Corrects some (small) common query errors, e.g. removing empty groups.

        :param query: the query dict
        :return: the corrected/normalised query dict
        """
        return query<|MERGE_RESOLUTION|>--- conflicted
+++ resolved
@@ -99,14 +99,11 @@
 def get_schema(version: str) -> "Schema":
     return schemas[version]
 
-<<<<<<< HEAD
 
 def get_schema_versions() -> List[str]:
     return list(schemas.keys())
 
 
-def load_core_schema(version: str):
-=======
 def normalise_query(query, version):
     """
     Corrects some (small) common query errors, e.g. removing empty groups.
@@ -122,7 +119,6 @@
 
 
 def load_core_schema(version):
->>>>>>> e822203e
     """
     Given a query schema version, loads the schema from the schema_base_path directory.
 
@@ -177,7 +173,7 @@
         """
         pass
 
-    def normalise(self, query):
+    def normalise(self, query: dict) -> dict:
         """
         Corrects some (small) common query errors, e.g. removing empty groups.
 
