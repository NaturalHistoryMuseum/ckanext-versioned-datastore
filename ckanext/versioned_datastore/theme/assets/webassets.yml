datastore-activities:
  output: ckanext-versioned-datastore/%(version)s_datastore-activities.css
  filters: less
  config:
    LESS_BIN: ../../../../../node_modules/less/bin/lessc
  contents:
    - less/datastore-activities.less

search-css:
  output: ckanext-versioned-datastore/%(version)s_search.css
  filters: less
  config:
    LESS_BIN: ../../../../../node_modules/less/bin/lessc
  contents:
    - less/search.less
<<<<<<< HEAD

download-status-css:
  output: ckanext-versioned-datastore/%(version)s_download_status.css
  filters: less
  config:
    LESS_BIN: ../../../../../node_modules/less/bin/lessc
  contents:
    - less/download-status.less
=======
>>>>>>> 8b16a82f

search-js:
  output: ckanext-versioned-datastore/%(version)s_search.js
  filters: rjsmin
  contents:
    - scripts/vendor/bodybuilder.js
    - scripts/modules/search.js

slugerator:
  output: ckanext-versioned-datastore/%(version)s_slugerator.css
  filters: less
  config:
    LESS_BIN: ../../../../../node_modules/less/bin/lessc
  contents:
    - less/slugerator.less<|MERGE_RESOLUTION|>--- conflicted
+++ resolved
@@ -13,7 +13,6 @@
     LESS_BIN: ../../../../../node_modules/less/bin/lessc
   contents:
     - less/search.less
-<<<<<<< HEAD
 
 download-status-css:
   output: ckanext-versioned-datastore/%(version)s_download_status.css
@@ -22,8 +21,6 @@
     LESS_BIN: ../../../../../node_modules/less/bin/lessc
   contents:
     - less/download-status.less
-=======
->>>>>>> 8b16a82f
 
 search-js:
   output: ckanext-versioned-datastore/%(version)s_search.js
