import logging

from ckan import model
from ckan.model import DomainObjectOperation
from ckan.plugins import toolkit, interfaces, SingletonPlugin, implements, PluginImplementations
from eevee.utils import to_timestamp
from sqlalchemy.exc import ProgrammingError

from . import routes, helpers
from .interfaces import IVersionedDatastoreQuerySchema, IVersionedDatastore
from .lib.common import setup
from .lib.datastore_utils import is_datastore_resource, ReadOnlyResourceException, \
    InvalidVersionException, update_resources_privacy
from .lib.query.schema import register_schema
from .lib.query.v1_0_0 import v1_0_0Schema
from .logic import auth
from .logic.actions import basic_search, crud, downloads, extras, multisearch
from .logic.actions.utils import create_actions

log = logging.getLogger(__name__)


class VersionedSearchPlugin(SingletonPlugin):
    implements(interfaces.IActions)
    implements(interfaces.IAuthFunctions)
    implements(interfaces.ITemplateHelpers, inherit=True)
    implements(interfaces.IResourceController, inherit=True)
    implements(interfaces.IDomainObjectModification, inherit=True)
    implements(interfaces.IConfigurer)
    implements(interfaces.IConfigurable)
    implements(interfaces.IBlueprint, inherit=True)
    implements(IVersionedDatastoreQuerySchema)

    # IActions
    def get_actions(self):
<<<<<<< HEAD
        return create_actions(basic_search, crud, downloads, extras, multisearch)
=======
        return {
            u'datastore_create': action.datastore_create,
            u'datastore_upsert': action.datastore_upsert,
            u'datastore_delete': action.datastore_delete,
            u'datastore_search': action.datastore_search,
            u'datastore_get_record_versions': action.datastore_get_record_versions,
            u'datastore_get_resource_versions': action.datastore_get_resource_versions,
            u'datastore_autocomplete': action.datastore_autocomplete,
            u'datastore_reindex': action.datastore_reindex,
            u'datastore_query_extent': action.datastore_query_extent,
            u'datastore_get_rounded_version': action.datastore_get_rounded_version,
            u'datastore_search_raw': action.datastore_search_raw,
            u'datastore_ensure_privacy': action.datastore_ensure_privacy,
            u'datastore_count': action.datastore_count,
        }
>>>>>>> 010bf23a

    # IAuthFunctions
    def get_auth_functions(self):
        return {
            u'datastore_create': auth.datastore_create,
            u'datastore_upsert': auth.datastore_upsert,
            u'datastore_delete': auth.datastore_delete,
            u'datastore_search': auth.datastore_search,
            u'datastore_get_record_versions': auth.datastore_get_record_versions,
            u'datastore_get_resource_versions': auth.datastore_get_resource_versions,
            u'datastore_autocomplete': auth.datastore_autocomplete,
            u'datastore_reindex': auth.datastore_reindex,
            u'datastore_query_extent': auth.datastore_query_extent,
            u'datastore_get_rounded_version': auth.datastore_get_rounded_version,
            u'datastore_search_raw': auth.datastore_search_raw,
            u'datastore_ensure_privacy': auth.datastore_ensure_privacy,
<<<<<<< HEAD
            u'datastore_multisearch': auth.datastore_multisearch,
            u'datastore_field_autocomplete': auth.datastore_field_autocomplete,
            u'datastore_create_slug': auth.datastore_create_slug,
            u'datastore_resolve_slug': auth.datastore_resolve_slug,
            u'datastore_queue_download': auth.datastore_queue_download,
            u'datastore_guess_fields': auth.datastore_guess_fields,
            u'datastore_hash_query': auth.datastore_hash_query,
            u'datastore_is_datastore_resource': auth.datastore_hash_query,
            u'datastore_get_latest_query_schema_version':
                auth.datastore_get_latest_query_schema_version,
=======
            u'datastore_count': auth.datastore_count,
>>>>>>> 010bf23a
        }

    # ITemplateHelpers
    def get_helpers(self):
        return {
            u'is_datastore_resource': is_datastore_resource,
            u'is_duplicate_ingestion': helpers.is_duplicate_ingestion,
            u'get_human_duration': helpers.get_human_duration,
            u'get_stat_icon': helpers.get_stat_icon,
            u'get_stat_activity_class': helpers.get_stat_activity_class,
            u'get_stat_title': helpers.get_stat_title,
        }

    # IResourceController
    def before_show(self, resource_dict):
        resource_dict[u'datastore_active'] = is_datastore_resource(resource_dict[u'id'])
        return resource_dict

    # IDomainObjectModification
    def notify(self, entity, operation):
        '''
        Respond to changes to model objects. We use this hook to ensure any new data is imported
        into the versioned datastore and to make sure the privacy settings on the data are up to
        date. We're only interested in:

            - resource deletions
            - new resources
            - resources that have had changes to their URL
            - packages that have changed

        :param entity: the entity that has changed
        :param operation: the operation undertaken on the object. This will be one of the options
                          from the DomainObjectOperation enum.
        '''
        if isinstance(entity, model.Package) and operation == DomainObjectOperation.changed:
            # if a package is the target entity and it's been changed ensure the privacy is applied
            # correctly to its resource indexes
            update_resources_privacy(entity)
        elif isinstance(entity, model.Resource):
            context = {u'model': model, u'ignore_auth': True}
            data_dict = {u'resource_id': entity.id}

            if operation == DomainObjectOperation.deleted:
                toolkit.get_action(u'datastore_delete')(context, data_dict)
            else:
                do_upsert = False

                if operation == DomainObjectOperation.new:
                    # datastore_create returns True when the resource looks like it's ingestible
                    do_upsert = toolkit.get_action(u'datastore_create')(context, data_dict)
                elif operation == DomainObjectOperation.changed:
                    # always try the upsert if the resource has changed
                    do_upsert = True

                if do_upsert:
                    # use the revision version as the version
                    data_dict[u'version'] = to_timestamp(entity.revision.timestamp)
                    # use replace to overwrite the existing data (this is what users would expect)
                    data_dict[u'replace'] = True
                    try:
                        toolkit.get_action(u'datastore_upsert')(context, data_dict)
                    except (ReadOnlyResourceException, InvalidVersionException):
                        # this is fine, just swallow
                        pass

    # IConfigurer
    def update_config(self, config):
        # add public folder containing schemas
        toolkit.add_public_directory(config, u'theme/public')
        # add templates
        toolkit.add_template_directory(config, u'theme/templates')
        toolkit.add_resource(u'theme/fanstatic', u'ckanext-versioned_datastore')

    # IBlueprint
    def get_blueprint(self):
        return routes.blueprints

    # IConfigurable
    def configure(self, ckan_config):
        setup(ckan_config)

        # register all custom query schemas
        for plugin in PluginImplementations(IVersionedDatastoreQuerySchema):
            for version, schema in plugin.get_query_schemas():
                register_schema(version, schema)

        # reserve any requested slugs
        try:
            from .lib.query.slugs import reserve_slug
            for plugin in PluginImplementations(IVersionedDatastore):
                for reserved_pretty_slug, query_parameters in plugin.datastore_reserve_slugs().items():
                    reserve_slug(reserved_pretty_slug, **query_parameters)
        except ProgrammingError:
            pass

    # IVersionedDatastoreQuerySchema
    def get_query_schemas(self):
        return [
            (v1_0_0Schema.version, v1_0_0Schema())
        ]<|MERGE_RESOLUTION|>--- conflicted
+++ resolved
@@ -33,25 +33,7 @@
 
     # IActions
     def get_actions(self):
-<<<<<<< HEAD
         return create_actions(basic_search, crud, downloads, extras, multisearch)
-=======
-        return {
-            u'datastore_create': action.datastore_create,
-            u'datastore_upsert': action.datastore_upsert,
-            u'datastore_delete': action.datastore_delete,
-            u'datastore_search': action.datastore_search,
-            u'datastore_get_record_versions': action.datastore_get_record_versions,
-            u'datastore_get_resource_versions': action.datastore_get_resource_versions,
-            u'datastore_autocomplete': action.datastore_autocomplete,
-            u'datastore_reindex': action.datastore_reindex,
-            u'datastore_query_extent': action.datastore_query_extent,
-            u'datastore_get_rounded_version': action.datastore_get_rounded_version,
-            u'datastore_search_raw': action.datastore_search_raw,
-            u'datastore_ensure_privacy': action.datastore_ensure_privacy,
-            u'datastore_count': action.datastore_count,
-        }
->>>>>>> 010bf23a
 
     # IAuthFunctions
     def get_auth_functions(self):
@@ -68,7 +50,7 @@
             u'datastore_get_rounded_version': auth.datastore_get_rounded_version,
             u'datastore_search_raw': auth.datastore_search_raw,
             u'datastore_ensure_privacy': auth.datastore_ensure_privacy,
-<<<<<<< HEAD
+            u'datastore_count': auth.datastore_count,
             u'datastore_multisearch': auth.datastore_multisearch,
             u'datastore_field_autocomplete': auth.datastore_field_autocomplete,
             u'datastore_create_slug': auth.datastore_create_slug,
@@ -79,9 +61,6 @@
             u'datastore_is_datastore_resource': auth.datastore_hash_query,
             u'datastore_get_latest_query_schema_version':
                 auth.datastore_get_latest_query_schema_version,
-=======
-            u'datastore_count': auth.datastore_count,
->>>>>>> 010bf23a
         }
 
     # ITemplateHelpers
