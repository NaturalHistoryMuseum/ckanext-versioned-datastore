import logging

from ckanext.versioned_datastore.lib import utils
from eevee.utils import to_timestamp

from ckan import model
from ckan.plugins import toolkit, interfaces, SingletonPlugin, implements
from ckan.model import DomainObjectOperation
from ckanext.versioned_datastore.controllers.datastore import ResourceDataController
from ckanext.versioned_datastore.lib.utils import is_datastore_resource, setup_eevee
from ckanext.versioned_datastore.logic import action, auth

log = logging.getLogger(__name__)


<<<<<<< HEAD
class VersionedSearchPlugin(SingletonPlugin):
    implements(interfaces.IActions)
    implements(interfaces.IAuthFunctions)
    implements(interfaces.ITemplateHelpers, inherit=True)
    implements(interfaces.IResourceController, inherit=True)
    implements(interfaces.IResourceUrlChange)
    implements(interfaces.IDomainObjectModification, inherit=True)
    implements(interfaces.IConfigurer)
    implements(interfaces.IConfigurable)
    implements(interfaces.IRoutes, inherit=True)
=======
class VersionedSearchPlugin(plugins.SingletonPlugin):
    plugins.implements(plugins.IActions)
    plugins.implements(plugins.IAuthFunctions)
    plugins.implements(plugins.ITemplateHelpers)
    plugins.implements(plugins.IResourceController)
    plugins.implements(plugins.IDomainObjectModification)
    plugins.implements(plugins.IConfigurer)
    plugins.implements(plugins.IConfigurable)
    plugins.implements(plugins.IRoutes, inherit=True)
>>>>>>> 75c5a4bb

    # IActions
    def get_actions(self):
        return {
            u'datastore_create': action.datastore_create,
            u'datastore_upsert': action.datastore_upsert,
            u'datastore_delete': action.datastore_delete,
            u'datastore_search': action.datastore_search,
            u'datastore_get_record_versions': action.datastore_get_record_versions,
            u'datastore_get_resource_versions': action.datastore_get_resource_versions,
            u'datastore_autocomplete': action.datastore_autocomplete,
            u'datastore_reindex': action.datastore_reindex,
            u'datastore_query_extent': action.datastore_query_extent,
            u'datastore_get_rounded_version': action.datastore_get_rounded_version,
            u'datastore_search_raw': action.datastore_search_raw,
        }

    # IAuthFunctions
    def get_auth_functions(self):
        return {
            u'datastore_create': auth.datastore_create,
            u'datastore_upsert': auth.datastore_upsert,
            u'datastore_delete': auth.datastore_delete,
            u'datastore_search': auth.datastore_search,
            u'datastore_get_record_versions': auth.datastore_get_record_versions,
            u'datastore_get_resource_versions': auth.datastore_get_resource_versions,
            u'datastore_autocomplete': auth.datastore_autocomplete,
            u'datastore_reindex': auth.datastore_reindex,
            u'datastore_query_extent': auth.datastore_query_extent,
            u'datastore_get_rounded_version': auth.datastore_get_rounded_version,
            u'datastore_search_raw': auth.datastore_search_raw,
        }

    # ITemplateHelpers
    def get_helpers(self):
        return {
            u'is_datastore_resource': is_datastore_resource
        }

    # IResourceController
    def before_show(self, resource_dict):
        resource_dict[u'datastore_active'] = is_datastore_resource(resource_dict[u'id'])
        return resource_dict

    # IDomainObjectModification
    def notify(self, entity, operation):
        '''
        Respond to changes to model objects. We use this hook to ensure any new data is imported
        into the versioned datastore and to make sure the privacy settings on the data are up to
        date. We're only interested in:

            - resource deletions
            - new resources
            - resources that have had changes to their URL
            - packages that have changed

        :param entity: the entity that has changed
        :param operation: the operation undertaken on the object. This will be one of the options
                          from the DomainObjectOperation enum.
        '''
        if isinstance(entity, model.Package) and operation == DomainObjectOperation.changed:
            # if a package is the target entity and it's been changed ensure the privacy is applied
            # correctly to it's resource indexes
            utils.update_resources_privacy(entity)
        elif isinstance(entity, model.Resource):
            context = {u'model': model, u'ignore_auth': True}
<<<<<<< HEAD
            # the resource has been or is now deleted, make sure the datastore is updated
            if operation == DomainObjectOperation.changed and entity.state == u'deleted':
                data_dict = {
                    u'resource_id': entity.id,
                }
                # use the entities' last modified data if there is one, otherwise don't pass
                # one and let the action default it
                if entity.last_modified is not None:
                    data_dict[u'version'] = to_timestamp(entity.last_modified)
                toolkit.get_action(u'datastore_delete')(context, {u'resource_id': entity.id})
            # either the resource is new or its URL has changed
            elif operation == DomainObjectOperation.new or operation is None:
                try:
                    # trigger the datastore create action to set things up
                    created = toolkit.get_action(u'datastore_create')(context,
                                                                    {u'resource_id': entity.id})
                    if created:
                        # if the datastore index for this resource was created or already existed
                        # then load the data
                        data_dict = {
                            u'resource_id': entity.id,
                            # use replace True to replace the existing data (this is what users
                            # would expect)
                            u'replace': True,
                        }
                        # use the entities' last modified data if there is one, otherwise don't pass
                        # one and let the action default it
                        if entity.last_modified is not None:
                            data_dict[u'version'] = to_timestamp(entity.last_modified)
                        toolkit.get_action(u'datastore_upsert')(context, data_dict)
                except toolkit.ValidationError, e:
                    # if anything went wrong we want to catch error instead of raising otherwise
                    # resource save will fail with a 500
                    log.critical(e)
                    pass
=======
            data_dict = {u'resource_id': entity.id}
            do_upsert = False

            # use the entities' last modified data if there is one, otherwise don't pass
            # one and let the action default it
            last_modifed = getattr(entity, u'last_modified', None)
            if last_modifed is not None:
                data_dict[u'version'] = to_timestamp(last_modifed)

            if operation == DomainObjectOperation.deleted:
                logic.get_action(u'datastore_delete')(context, {u'resource_id': entity.id})
            elif operation == DomainObjectOperation.new:
                # datastore_create returns True when the resource looks like it's ingestible
                do_upsert = logic.get_action(u'datastore_create')(context, data_dict)
            elif operation == DomainObjectOperation.changed:
                # only do the upsert on changed events if the URL has changed
                do_upsert = getattr(entity, u'url_changed', False)

            if do_upsert:
                # use replace True to replace the existing data (this is what users would expect)
                data_dict[u'replace'] = True
                logic.get_action(u'datastore_upsert')(context, data_dict)
>>>>>>> 75c5a4bb

    # IConfigurer
    def update_config(self, config):
        # add templates
        toolkit.add_template_directory(config, u'theme/templates')

    # IRoutes
    def before_map(self, map):
        map.connect(u'resource_data', u'/dataset/{package_name}/resource_data/{resource_id}',
                    controller=ResourceDataController.path, action=u'resource_data',
                    ckan_icon=u'cloud-upload')
        return map

    # IConfigurable
    def configure(self, ckan_config):
        setup_eevee(ckan_config)<|MERGE_RESOLUTION|>--- conflicted
+++ resolved
@@ -13,28 +13,15 @@
 log = logging.getLogger(__name__)
 
 
-<<<<<<< HEAD
 class VersionedSearchPlugin(SingletonPlugin):
     implements(interfaces.IActions)
     implements(interfaces.IAuthFunctions)
     implements(interfaces.ITemplateHelpers, inherit=True)
     implements(interfaces.IResourceController, inherit=True)
-    implements(interfaces.IResourceUrlChange)
     implements(interfaces.IDomainObjectModification, inherit=True)
     implements(interfaces.IConfigurer)
     implements(interfaces.IConfigurable)
     implements(interfaces.IRoutes, inherit=True)
-=======
-class VersionedSearchPlugin(plugins.SingletonPlugin):
-    plugins.implements(plugins.IActions)
-    plugins.implements(plugins.IAuthFunctions)
-    plugins.implements(plugins.ITemplateHelpers)
-    plugins.implements(plugins.IResourceController)
-    plugins.implements(plugins.IDomainObjectModification)
-    plugins.implements(plugins.IConfigurer)
-    plugins.implements(plugins.IConfigurable)
-    plugins.implements(plugins.IRoutes, inherit=True)
->>>>>>> 75c5a4bb
 
     # IActions
     def get_actions(self):
@@ -101,43 +88,6 @@
             utils.update_resources_privacy(entity)
         elif isinstance(entity, model.Resource):
             context = {u'model': model, u'ignore_auth': True}
-<<<<<<< HEAD
-            # the resource has been or is now deleted, make sure the datastore is updated
-            if operation == DomainObjectOperation.changed and entity.state == u'deleted':
-                data_dict = {
-                    u'resource_id': entity.id,
-                }
-                # use the entities' last modified data if there is one, otherwise don't pass
-                # one and let the action default it
-                if entity.last_modified is not None:
-                    data_dict[u'version'] = to_timestamp(entity.last_modified)
-                toolkit.get_action(u'datastore_delete')(context, {u'resource_id': entity.id})
-            # either the resource is new or its URL has changed
-            elif operation == DomainObjectOperation.new or operation is None:
-                try:
-                    # trigger the datastore create action to set things up
-                    created = toolkit.get_action(u'datastore_create')(context,
-                                                                    {u'resource_id': entity.id})
-                    if created:
-                        # if the datastore index for this resource was created or already existed
-                        # then load the data
-                        data_dict = {
-                            u'resource_id': entity.id,
-                            # use replace True to replace the existing data (this is what users
-                            # would expect)
-                            u'replace': True,
-                        }
-                        # use the entities' last modified data if there is one, otherwise don't pass
-                        # one and let the action default it
-                        if entity.last_modified is not None:
-                            data_dict[u'version'] = to_timestamp(entity.last_modified)
-                        toolkit.get_action(u'datastore_upsert')(context, data_dict)
-                except toolkit.ValidationError, e:
-                    # if anything went wrong we want to catch error instead of raising otherwise
-                    # resource save will fail with a 500
-                    log.critical(e)
-                    pass
-=======
             data_dict = {u'resource_id': entity.id}
             do_upsert = False
 
@@ -160,7 +110,6 @@
                 # use replace True to replace the existing data (this is what users would expect)
                 data_dict[u'replace'] = True
                 logic.get_action(u'datastore_upsert')(context, data_dict)
->>>>>>> 75c5a4bb
 
     # IConfigurer
     def update_config(self, config):
