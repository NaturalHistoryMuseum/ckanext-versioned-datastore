--- conflicted
+++ resolved
@@ -92,15 +92,11 @@
         }
 
 
-<<<<<<< HEAD
 @action(
     schema.datastore_autocomplete(),
     help.datastore_autocomplete,
     toolkit.side_effect_free,
 )
-=======
-@action(schema.datastore_autocomplete(), help.datastore_autocomplete, get=True)
->>>>>>> 38ad367b
 def datastore_autocomplete(context, data_dict, original_data_dict):
     """
     Runs a search to find autocomplete values based on the provided prefix.
@@ -155,13 +151,9 @@
     return return_dict
 
 
-<<<<<<< HEAD
 @action(
     schema.datastore_search(), help.datastore_query_extent, toolkit.side_effect_free
 )
-=======
-@action(schema.datastore_search(), help.datastore_query_extent, get=True)
->>>>>>> 38ad367b
 def datastore_query_extent(context, data_dict, original_data_dict):
     """
     Given the parameters for a datastore_query, finds the geographic extent of the
@@ -213,13 +205,9 @@
     return to_return
 
 
-<<<<<<< HEAD
 @action(
     schema.datastore_search_raw(), help.datastore_search_raw, toolkit.side_effect_free
 )
-=======
-@action(schema.datastore_search_raw(), help.datastore_search_raw, get=True)
->>>>>>> 38ad367b
 def datastore_search_raw(
     resource_id,
     context,
